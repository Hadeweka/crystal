--- conflicted
+++ resolved
@@ -61,11 +61,7 @@
         @token.type = :STRING_ARRAY_START
       elsif match = scan(%r(!=|!|==|=|<<=|<<|<=>|<=|<|>>=|>>|>=|>|\+@|\+=|\+|-@|-=|-|\*=|\*\*=|\*\*|\*|/=|%=|&=|\|=|\^=|/|\(|\)|,|\.\.\.|\.\.|\.|&&|&|\|\||\||\{|\}|\?|::|:|%|\^|~@|~|\[\]\=|\[\]|\[|\]))
         @token.type = match.to_sym
-<<<<<<< HEAD
-      elsif match = scan(/(def|do|elsif|else|end|if|true|false|class|module|include|while|nil|yield|return|unless|next|break|begin|lib|fun|type|struct|macro)((\?|!)|\b)/)
-=======
-      elsif match = scan(/(def|do|elsif|else|end|if|true|false|class|module|include|while|nil|yield|return|unless|next|break|begin|lib|fun|type|struct|ptr)((\?|!)|\b)/)
->>>>>>> 22daeb42
+      elsif match = scan(/(def|do|elsif|else|end|if|true|false|class|module|include|while|nil|yield|return|unless|next|break|begin|lib|fun|type|struct|macro|ptr)((\?|!)|\b)/)
         @token.type = :IDENT
         @token.value = match.end_with?('?') || match.end_with?('!') ? match : match.to_sym
       elsif match = scan(/[A-Z][a-zA-Z_0-9]*\b/)
