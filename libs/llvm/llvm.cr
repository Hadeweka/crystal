--- conflicted
+++ resolved
@@ -158,11 +158,7 @@
   Float = LibLLVM.float_type
   Double = LibLLVM.double_type
 
-<<<<<<< HEAD
-  VoidPointer = LLVM.pointer_type(LLVM::Int8)
-=======
   VoidPointer = pointer_type(Int8)
->>>>>>> 6cb9cf3c
 
   ifdef x86_64
     SizeT = Int64
