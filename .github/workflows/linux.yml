name: Linux CI

on: [push, pull_request]

env:
  TRAVIS_OS_NAME: linux
  SPEC_SPLIT_DOTS: 160

jobs:
  x86_64-gnu-test:
    env:
      ARCH: x86_64
      ARCH_CMD: linux64
      DOCKER_TEST_PREFIX: crystallang/crystal:${{ matrix.crystal_bootstrap_version }}
    runs-on: ubuntu-latest
    strategy:
      matrix:
        crystal_bootstrap_version: [1.2.2, 1.3.2, 1.4.1, 1.5.1, 1.6.2]
        flags: ["USE_PCRE1=true"]
        include:
          # libffi is only available starting from the 1.2.2 build images
          - crystal_bootstrap_version: 1.0.0
            flags: "FLAGS=-Dwithout_ffi USE_PCRE1=true"
          - crystal_bootstrap_version: 1.1.1
            flags: "FLAGS=-Dwithout_ffi USE_PCRE1=true"
          - crystal_bootstrap_version: 1.7.2
            flags: ""
    steps:
      - name: Download Crystal source
        uses: actions/checkout@v3

      - name: Prepare System
        run: bin/ci prepare_system

      - name: Prepare Build
        run: bin/ci prepare_build

      - name: Test
        run: ${{ matrix.flags }} bin/ci build

  x86_64-musl-test:
    env:
      ARCH: x86_64-musl
      ARCH_CMD: linux64
    runs-on: ubuntu-latest
    steps:
      - name: Download Crystal source
        uses: actions/checkout@v3

      - name: Prepare System
        run: bin/ci prepare_system

      - name: Prepare Build
        run: bin/ci prepare_build

      - name: Test
        run: bin/ci build

  test_llvm:
    env:
      ARCH: x86_64
      ARCH_CMD: linux64
    strategy:
      fail-fast: false
      matrix:
        include:
        - llvm_version: 13.0.0
          llvm_url: https://github.com/llvm/llvm-project/releases/download/llvmorg-13.0.0/clang+llvm-13.0.0-x86_64-linux-gnu-ubuntu-20.04.tar.xz
          base_image: ubuntu-22.04
        - llvm_version: 14.0.0
          llvm_url: https://github.com/llvm/llvm-project/releases/download/llvmorg-14.0.0/clang+llvm-14.0.0-x86_64-linux-gnu-ubuntu-18.04.tar.xz
<<<<<<< HEAD
          base_image: ubuntu-18.04
        - llvm_version: 15.0.6
          llvm_url: https://github.com/llvm/llvm-project/releases/download/llvmorg-15.0.6/clang+llvm-15.0.6-x86_64-linux-gnu-ubuntu-18.04.tar.xz
          base_image: ubuntu-18.04
=======
          base_image: ubuntu-22.04
>>>>>>> 374224d6
    runs-on: ${{ matrix.base_image }}
    name: "Test LLVM ${{ matrix.llvm_version }} (${{ matrix.base_image }})"
    steps:
      - name: Download Crystal source
        uses: actions/checkout@v3

      - name: Prepare System
        run: bin/ci prepare_system

      - name: Prepare Build
        run: bin/ci prepare_build

      - name: Install LLVM ${{ matrix.llvm_version }}
        run: mkdir -p llvm && curl -L ${{ matrix.llvm_url }} > llvm.tar.xz && tar x --xz -C llvm --strip-components=1 -f llvm.tar.xz

      - name: Test
        run: bin/ci with_build_env "make clean deps compiler_spec crystal std_spec LLVM_CONFIG=\$(pwd)/llvm/bin/llvm-config threads=1 junit_output=.junit/spec.xml"

  x86_64-gnu-test-preview_mt:
    env:
      ARCH: x86_64
      ARCH_CMD: linux64
    runs-on: ubuntu-latest
    steps:
      - name: Download Crystal source
        uses: actions/checkout@v3

      - name: Prepare System
        run: bin/ci prepare_system

      - name: Prepare Build
        run: bin/ci prepare_build

      - name: Make Crystal
        run: bin/ci with_build_env 'make crystal'

      - name: Test
        run: bin/ci with_build_env 'CRYSTAL_WORKERS=4 make std_spec threads=1 FLAGS="-D preview_mt"'

  test_interpreter:
    env:
      ARCH: ${{ matrix.arch }}
      ARCH_CMD: linux64
    runs-on: ubuntu-latest
    strategy:
      matrix:
        arch:
          - x86_64
    steps:
      - name: Download Crystal source
        uses: actions/checkout@v3

      - name: Prepare System
        run: bin/ci prepare_system

      - name: Prepare Build
        run: bin/ci prepare_build

      - name: Test interpreter
        run: bin/ci with_build_env 'make deps && bin/crystal build -o interpreter_spec spec/compiler/interpreter_spec.cr && ./interpreter_spec'

      - name: Build interpreter
        run: bin/ci with_build_env 'make interpreter=1 release=1'

      - name: Test std specs with interpreter
        run: bin/ci with_build_env 'bin/crystal i spec/interpreter_std_spec.cr'

  check_format:
    env:
      ARCH: x86_64
      ARCH_CMD: linux64
    runs-on: ubuntu-latest
    steps:
      - name: Download Crystal source
        uses: actions/checkout@v3

      - name: Prepare System
        run: bin/ci prepare_system

      - name: Prepare Build
        run: bin/ci prepare_build

      - name: Check Format
        run: bin/ci format

  deploy_api_docs:
    if: github.repository_owner == 'crystal-lang' && github.event_name == 'push' && github.ref == 'refs/heads/master'
    env:
      ARCH: x86_64
      ARCH_CMD: linux64
    runs-on: ubuntu-latest
    steps:
      - name: Download Crystal source
        uses: actions/checkout@v3

      - name: Prepare System
        run: bin/ci prepare_system

      - name: Prepare Build
        run: bin/ci prepare_build

      - name: Build docs
        run: bin/ci with_build_env 'make crystal docs threads=1'

      - name: Set revision
        run: echo $GITHUB_SHA > ./docs/revision.txt

      - name: Configure AWS Credentials
        uses: aws-actions/configure-aws-credentials@v1
        with:
          aws-access-key-id: ${{ secrets.AWS_ACCESS_KEY_ID }}
          aws-secret-access-key: ${{ secrets.AWS_SECRET_ACCESS_KEY }}
          aws-region: us-east-1

      - name: Deploy API docs to S3
        run: |
          aws s3 sync ./docs s3://crystal-api/api/master --delete<|MERGE_RESOLUTION|>--- conflicted
+++ resolved
@@ -69,14 +69,10 @@
           base_image: ubuntu-22.04
         - llvm_version: 14.0.0
           llvm_url: https://github.com/llvm/llvm-project/releases/download/llvmorg-14.0.0/clang+llvm-14.0.0-x86_64-linux-gnu-ubuntu-18.04.tar.xz
-<<<<<<< HEAD
-          base_image: ubuntu-18.04
+          base_image: ubuntu-22.04
         - llvm_version: 15.0.6
           llvm_url: https://github.com/llvm/llvm-project/releases/download/llvmorg-15.0.6/clang+llvm-15.0.6-x86_64-linux-gnu-ubuntu-18.04.tar.xz
-          base_image: ubuntu-18.04
-=======
           base_image: ubuntu-22.04
->>>>>>> 374224d6
     runs-on: ${{ matrix.base_image }}
     name: "Test LLVM ${{ matrix.llvm_version }} (${{ matrix.base_image }})"
     steps:
