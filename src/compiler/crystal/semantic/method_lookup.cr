--- conflicted
+++ resolved
@@ -194,7 +194,7 @@
       found_unmatched_named_arg = false
 
       if double_splat_restriction.is_a?(DoubleSplat)
-        double_splat_entries = [] of Tuple(String, Type)
+        double_splat_entries = [] of NamedArgumentType
       end
 
       # Check named args
@@ -228,14 +228,8 @@
             if a_def.double_splat
               # If there's a restrction on the double splat, check that it matches
               if double_splat_restriction
-<<<<<<< HEAD
-                if double_splat_restriction.is_a?(DoubleSplat)
-                  double_splat_entries ||= [] of NamedArgumentType
+                if double_splat_entries
                   double_splat_entries << named_arg
-=======
-                if double_splat_entries
-                  double_splat_entries << {named_arg.name, named_arg.type}
->>>>>>> a26a3760
                 else
                   unless match_arg(named_arg.type, double_splat_restriction, context)
                     return nil
