--- conflicted
+++ resolved
@@ -406,17 +406,6 @@
     optval
   end
 
-<<<<<<< HEAD
-  # Returns `true` if the string represents a valid IPv4 or IPv6 address.
-  @[Deprecated("Use `IPAddress.valid?` instead")]
-  def self.ip?(string : String)
-    addr = LibC::In6Addr.new
-    ptr = pointerof(addr).as(Void*)
-    LibC.inet_pton(LibC::AF_INET, string, ptr) > 0 || LibC.inet_pton(LibC::AF_INET6, string, ptr) > 0
-  end
-
-=======
->>>>>>> bfc33dbd
   def blocking
     system_blocking?
   end
